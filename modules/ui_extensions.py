--- conflicted
+++ resolved
@@ -1,375 +1,371 @@
-import json
-import os.path
-import sys
-import time
-import traceback
-
-import git
-
-import gradio as gr
-import html
-import shutil
-import errno
-
-from modules import extensions, shared, paths
-from modules.call_queue import wrap_gradio_gpu_call
-
-available_extensions = {"extensions": []}
-
-
-def check_access():
-    assert not shared.cmd_opts.disable_extension_access, "extension access disabled because of command line flags"
-
-
-def apply_and_restart(disable_list, update_list):
-    check_access()
-
-    disabled = json.loads(disable_list)
-    assert type(disabled) == list, f"wrong disable_list data for apply_and_restart: {disable_list}"
-
-    update = json.loads(update_list)
-    assert type(update) == list, f"wrong update_list data for apply_and_restart: {update_list}"
-
-    update = set(update)
-
-    for ext in extensions.extensions:
-        if ext.name not in update:
-            continue
-
-        try:
-            ext.fetch_and_reset_hard()
-        except Exception:
-            print(f"Error getting updates for {ext.name}:", file=sys.stderr)
-            print(traceback.format_exc(), file=sys.stderr)
-
-    shared.opts.disabled_extensions = disabled
-    shared.opts.save(shared.config_filename)
-
-    shared.state.interrupt()
-    shared.state.need_restart = True
-
-
-def check_updates(id_task, disable_list):
-    check_access()
-
-    disabled = json.loads(disable_list)
-    assert type(disabled) == list, f"wrong disable_list data for apply_and_restart: {disable_list}"
-
-    exts = [ext for ext in extensions.extensions if ext.remote is not None and ext.name not in disabled]
-    shared.state.job_count = len(exts)
-
-    for ext in exts:
-        shared.state.textinfo = ext.name
-
-        try:
-            ext.check_updates()
-        except Exception:
-            print(f"Error checking updates for {ext.name}:", file=sys.stderr)
-            print(traceback.format_exc(), file=sys.stderr)
-
-        shared.state.nextjob()
-
-    return extension_table(), ""
-
-
-def extension_table():
-    code = f"""<!-- {time.time()} -->
-    <table id="extensions">
-        <thead>
-            <tr>
-                <th><abbr title="Use checkbox to enable the extension; it will be enabled or disabled when you click apply button">Extension</abbr></th>
-                <th>URL</th>
-                <th><abbr title="Extension version">Version</abbr></th>
-                <th><abbr title="Use checkbox to mark the extension for update; it will be updated when you click apply button">Update</abbr></th>
-            </tr>
-        </thead>
-        <tbody>
-    """
-
-    for ext in extensions.extensions:
-        remote = f"""<a href="{html.escape(ext.remote or '')}" target="_blank">{html.escape("built-in" if ext.is_builtin else ext.remote or '')}</a>"""
-
-        if ext.can_update:
-            ext_status = f"""<label><input class="gr-check-radio gr-checkbox" name="update_{html.escape(ext.name)}" checked="checked" type="checkbox">{html.escape(ext.status)}</label>"""
-        else:
-            ext_status = ext.status
-
-        code += f"""
-            <tr>
-                <td><label><input class="gr-check-radio gr-checkbox" name="enable_{html.escape(ext.name)}" type="checkbox" {'checked="checked"' if ext.enabled else ''}>{html.escape(ext.name)}</label></td>
-                <td>{remote}</td>
-                <td>{ext.version}</td>
-                <td{' class="extension_status"' if ext.remote is not None else ''}>{ext_status}</td>
-            </tr>
-    """
-
-    code += """
-        </tbody>
-    </table>
-    """
-
-    return code
-
-
-def normalize_git_url(url):
-    if url is None:
-        return ""
-
-    url = url.replace(".git", "")
-    return url
-
-
-def install_extension_from_url(dirname, url):
-    check_access()
-
-    assert url, 'No URL specified'
-
-    if dirname is None or dirname == "":
-        *parts, last_part = url.split('/')
-        last_part = normalize_git_url(last_part)
-
-        dirname = last_part
-
-    target_dir = os.path.join(extensions.extensions_dir, dirname)
-    assert not os.path.exists(target_dir), f'Extension directory already exists: {target_dir}'
-
-    normalized_url = normalize_git_url(url)
-    assert len([x for x in extensions.extensions if normalize_git_url(x.remote) == normalized_url]) == 0, 'Extension with this URL is already installed'
-
-    tmpdir = os.path.join(paths.data_path, "tmp", dirname)
-
-    try:
-        shutil.rmtree(tmpdir, True)
-        with git.Repo.clone_from(url, tmpdir) as repo:
-            repo.remote().fetch()
-            for submodule in repo.submodules:
-                submodule.update()
-        try:
-            os.rename(tmpdir, target_dir)
-        except OSError as err:
-            if err.errno == errno.EXDEV:
-                # Cross device link, typical in docker or when tmp/ and extensions/ are on different file systems
-                # Since we can't use a rename, do the slower but more versitile shutil.move()
-                shutil.move(tmpdir, target_dir)
-            else:
-                # Something else, not enough free space, permissions, etc.  rethrow it so that it gets handled.
-                raise err
-
-        import launch
-        launch.run_extension_installer(target_dir)
-
-        extensions.list_extensions()
-        return [extension_table(), html.escape(f"Installed into {target_dir}. Use Installed tab to restart.")]
-    finally:
-        shutil.rmtree(tmpdir, True)
-
-
-def install_extension_from_index(url, hide_tags, sort_column, filter_text):
-    ext_table, message = install_extension_from_url(None, url)
-
-    code, _ = refresh_available_extensions_from_data(hide_tags, sort_column, filter_text)
-
-    return code, ext_table, message, ''
-
-
-def refresh_available_extensions(url, hide_tags, sort_column):
-    global available_extensions
-
-    import urllib.request
-    with urllib.request.urlopen(url) as response:
-        text = response.read()
-
-    available_extensions = json.loads(text)
-
-    code, tags = refresh_available_extensions_from_data(hide_tags, sort_column)
-
-    return url, code, gr.CheckboxGroup.update(choices=tags), '', ''
-
-
-def refresh_available_extensions_for_tags(hide_tags, sort_column, filter_text):
-    code, _ = refresh_available_extensions_from_data(hide_tags, sort_column, filter_text)
-
-    return code, ''
-
-
-def search_extensions(filter_text, hide_tags, sort_column):
-    code, _ = refresh_available_extensions_from_data(hide_tags, sort_column, filter_text)
-
-    return code, ''
-
-
-sort_ordering = [
-    # (reverse, order_by_function)
-    (True, lambda x: x.get('added', 'z')),
-    (False, lambda x: x.get('added', 'z')),
-    (False, lambda x: x.get('name', 'z')),
-    (True, lambda x: x.get('name', 'z')),
-    (False, lambda x: 'z'),
-]
-
-
-def refresh_available_extensions_from_data(hide_tags, sort_column, filter_text=""):
-    extlist = available_extensions["extensions"]
-    installed_extension_urls = {normalize_git_url(extension.remote): extension.name for extension in extensions.extensions}
-
-    tags = available_extensions.get("tags", {})
-    tags_to_hide = set(hide_tags)
-    hidden = 0
-
-    code = f"""<!-- {time.time()} -->
-    <table id="available_extensions">
-        <thead>
-            <tr>
-                <th>Extension</th>
-                <th>Description</th>
-                <th>Action</th>
-            </tr>
-        </thead>
-        <tbody>
-    """
-
-    sort_reverse, sort_function = sort_ordering[sort_column if 0 <= sort_column < len(sort_ordering) else 0]
-
-    for ext in sorted(extlist, key=sort_function, reverse=sort_reverse):
-        name = ext.get("name", "noname")
-        added = ext.get('added', 'unknown')
-        url = ext.get("url", None)
-        description = ext.get("description", "")
-        extension_tags = ext.get("tags", [])
-
-        if url is None:
-            continue
-
-        existing = installed_extension_urls.get(normalize_git_url(url), None)
-        extension_tags = extension_tags + ["installed"] if existing else extension_tags
-
-        if len([x for x in extension_tags if x in tags_to_hide]) > 0:
-            hidden += 1
-            continue
-
-<<<<<<< HEAD
-        if filter_text and filter_text.strip():
-            if filter_text.lower() not in html.escape(name).lower() and filter_text.lower() not in html.escape(description).lower():
-                hidden += 1
-                continue
-
-        install_code = f"""<input onclick="install_extension_from_index(this, '{html.escape(url)}')" type="button" value="{"Install" if not existing else "Installed"}" {"disabled=disabled" if existing else ""} class="gr-button gr-button-lg gr-button-secondary">"""
-=======
-        install_code = f"""<button onclick="install_extension_from_index(this, '{html.escape(url)}')" {"disabled=disabled" if existing else ""} class="lg secondary gradio-button custom-button">{"Install" if not existing else "Installed"}</button>"""
->>>>>>> 68953a47
-
-        tags_text = ", ".join([f"<span class='extension-tag' title='{tags.get(x, '')}'>{x}</span>" for x in extension_tags])
-
-        code += f"""
-            <tr>
-                <td><a href="{html.escape(url)}" target="_blank">{html.escape(name)}</a><br />{tags_text}</td>
-                <td>{html.escape(description)}<p class="info"><span class="date_added">Added: {html.escape(added)}</span></p></td>
-                <td>{install_code}</td>
-            </tr>
-        
-        """
-
-        for tag in [x for x in extension_tags if x not in tags]:
-            tags[tag] = tag
-
-    code += """
-        </tbody>
-    </table>
-    """
-
-    if hidden > 0:
-        code += f"<p>Extension hidden: {hidden}</p>"
-
-    return code, list(tags)
-
-
-def create_ui():
-    import modules.ui
-
-    with gr.Blocks(analytics_enabled=False) as ui:
-        with gr.Tabs(elem_id="tabs_extensions") as tabs:
-            with gr.TabItem("Installed"):
-
-                with gr.Row(elem_id="extensions_installed_top"):
-                    apply = gr.Button(value="Apply and restart UI", variant="primary")
-                    check = gr.Button(value="Check for updates")
-                    extensions_disabled_list = gr.Text(elem_id="extensions_disabled_list", visible=False).style(container=False)
-                    extensions_update_list = gr.Text(elem_id="extensions_update_list", visible=False).style(container=False)
-
-                info = gr.HTML()
-                extensions_table = gr.HTML(lambda: extension_table())
-
-                apply.click(
-                    fn=apply_and_restart,
-                    _js="extensions_apply",
-                    inputs=[extensions_disabled_list, extensions_update_list],
-                    outputs=[],
-                )
-
-                check.click(
-                    fn=wrap_gradio_gpu_call(check_updates, extra_outputs=[gr.update()]),
-                    _js="extensions_check",
-                    inputs=[info, extensions_disabled_list],
-                    outputs=[extensions_table, info],
-                )
-
-            with gr.TabItem("Available"):
-                with gr.Row():
-                    refresh_available_extensions_button = gr.Button(value="Load from:", variant="primary")
-                    available_extensions_index = gr.Text(value="https://raw.githubusercontent.com/AUTOMATIC1111/stable-diffusion-webui-extensions/master/index.json", label="Extension index URL").style(container=False)
-                    extension_to_install = gr.Text(elem_id="extension_to_install", visible=False)
-                    install_extension_button = gr.Button(elem_id="install_extension_button", visible=False)
-
-                with gr.Row():
-                    hide_tags = gr.CheckboxGroup(value=["ads", "localization", "installed"], label="Hide extensions with tags", choices=["script", "ads", "localization", "installed"])
-                    sort_column = gr.Radio(value="newest first", label="Order", choices=["newest first", "oldest first", "a-z", "z-a", "internal order", ], type="index")
-
-                with gr.Row(): 
-                    search_extensions_text = gr.Text(label="Search").style(container=False)
-                   
-                install_result = gr.HTML()
-                available_extensions_table = gr.HTML()
-
-                refresh_available_extensions_button.click(
-                    fn=modules.ui.wrap_gradio_call(refresh_available_extensions, extra_outputs=[gr.update(), gr.update(), gr.update()]),
-                    inputs=[available_extensions_index, hide_tags, sort_column],
-                    outputs=[available_extensions_index, available_extensions_table, hide_tags, install_result, search_extensions_text],
-                )
-
-                install_extension_button.click(
-                    fn=modules.ui.wrap_gradio_call(install_extension_from_index, extra_outputs=[gr.update(), gr.update()]),
-                    inputs=[extension_to_install, hide_tags, sort_column, search_extensions_text],
-                    outputs=[available_extensions_table, extensions_table, install_result],
-                )
-
-                search_extensions_text.change(
-                    fn=modules.ui.wrap_gradio_call(search_extensions, extra_outputs=[gr.update()]),
-                    inputs=[search_extensions_text, hide_tags, sort_column],
-                    outputs=[available_extensions_table, install_result],
-                )
-
-                hide_tags.change(
-                    fn=modules.ui.wrap_gradio_call(refresh_available_extensions_for_tags, extra_outputs=[gr.update()]),
-                    inputs=[hide_tags, sort_column, search_extensions_text],
-                    outputs=[available_extensions_table, install_result]
-                )
-
-                sort_column.change(
-                    fn=modules.ui.wrap_gradio_call(refresh_available_extensions_for_tags, extra_outputs=[gr.update()]),
-                    inputs=[hide_tags, sort_column, search_extensions_text],
-                    outputs=[available_extensions_table, install_result]
-                )
-
-            with gr.TabItem("Install from URL"):
-                install_url = gr.Text(label="URL for extension's git repository")
-                install_dirname = gr.Text(label="Local directory name", placeholder="Leave empty for auto")
-                install_button = gr.Button(value="Install", variant="primary")
-                install_result = gr.HTML(elem_id="extension_install_result")
-
-                install_button.click(
-                    fn=modules.ui.wrap_gradio_call(install_extension_from_url, extra_outputs=[gr.update()]),
-                    inputs=[install_dirname, install_url],
-                    outputs=[extensions_table, install_result],
-                )
-
-    return ui
+import json
+import os.path
+import sys
+import time
+import traceback
+
+import git
+
+import gradio as gr
+import html
+import shutil
+import errno
+
+from modules import extensions, shared, paths
+from modules.call_queue import wrap_gradio_gpu_call
+
+available_extensions = {"extensions": []}
+
+
+def check_access():
+    assert not shared.cmd_opts.disable_extension_access, "extension access disabled because of command line flags"
+
+
+def apply_and_restart(disable_list, update_list):
+    check_access()
+
+    disabled = json.loads(disable_list)
+    assert type(disabled) == list, f"wrong disable_list data for apply_and_restart: {disable_list}"
+
+    update = json.loads(update_list)
+    assert type(update) == list, f"wrong update_list data for apply_and_restart: {update_list}"
+
+    update = set(update)
+
+    for ext in extensions.extensions:
+        if ext.name not in update:
+            continue
+
+        try:
+            ext.fetch_and_reset_hard()
+        except Exception:
+            print(f"Error getting updates for {ext.name}:", file=sys.stderr)
+            print(traceback.format_exc(), file=sys.stderr)
+
+    shared.opts.disabled_extensions = disabled
+    shared.opts.save(shared.config_filename)
+
+    shared.state.interrupt()
+    shared.state.need_restart = True
+
+
+def check_updates(id_task, disable_list):
+    check_access()
+
+    disabled = json.loads(disable_list)
+    assert type(disabled) == list, f"wrong disable_list data for apply_and_restart: {disable_list}"
+
+    exts = [ext for ext in extensions.extensions if ext.remote is not None and ext.name not in disabled]
+    shared.state.job_count = len(exts)
+
+    for ext in exts:
+        shared.state.textinfo = ext.name
+
+        try:
+            ext.check_updates()
+        except Exception:
+            print(f"Error checking updates for {ext.name}:", file=sys.stderr)
+            print(traceback.format_exc(), file=sys.stderr)
+
+        shared.state.nextjob()
+
+    return extension_table(), ""
+
+
+def extension_table():
+    code = f"""<!-- {time.time()} -->
+    <table id="extensions">
+        <thead>
+            <tr>
+                <th><abbr title="Use checkbox to enable the extension; it will be enabled or disabled when you click apply button">Extension</abbr></th>
+                <th>URL</th>
+                <th><abbr title="Extension version">Version</abbr></th>
+                <th><abbr title="Use checkbox to mark the extension for update; it will be updated when you click apply button">Update</abbr></th>
+            </tr>
+        </thead>
+        <tbody>
+    """
+
+    for ext in extensions.extensions:
+        remote = f"""<a href="{html.escape(ext.remote or '')}" target="_blank">{html.escape("built-in" if ext.is_builtin else ext.remote or '')}</a>"""
+
+        if ext.can_update:
+            ext_status = f"""<label><input class="gr-check-radio gr-checkbox" name="update_{html.escape(ext.name)}" checked="checked" type="checkbox">{html.escape(ext.status)}</label>"""
+        else:
+            ext_status = ext.status
+
+        code += f"""
+            <tr>
+                <td><label><input class="gr-check-radio gr-checkbox" name="enable_{html.escape(ext.name)}" type="checkbox" {'checked="checked"' if ext.enabled else ''}>{html.escape(ext.name)}</label></td>
+                <td>{remote}</td>
+                <td>{ext.version}</td>
+                <td{' class="extension_status"' if ext.remote is not None else ''}>{ext_status}</td>
+            </tr>
+    """
+
+    code += """
+        </tbody>
+    </table>
+    """
+
+    return code
+
+
+def normalize_git_url(url):
+    if url is None:
+        return ""
+
+    url = url.replace(".git", "")
+    return url
+
+
+def install_extension_from_url(dirname, url):
+    check_access()
+
+    assert url, 'No URL specified'
+
+    if dirname is None or dirname == "":
+        *parts, last_part = url.split('/')
+        last_part = normalize_git_url(last_part)
+
+        dirname = last_part
+
+    target_dir = os.path.join(extensions.extensions_dir, dirname)
+    assert not os.path.exists(target_dir), f'Extension directory already exists: {target_dir}'
+
+    normalized_url = normalize_git_url(url)
+    assert len([x for x in extensions.extensions if normalize_git_url(x.remote) == normalized_url]) == 0, 'Extension with this URL is already installed'
+
+    tmpdir = os.path.join(paths.data_path, "tmp", dirname)
+
+    try:
+        shutil.rmtree(tmpdir, True)
+        with git.Repo.clone_from(url, tmpdir) as repo:
+            repo.remote().fetch()
+            for submodule in repo.submodules:
+                submodule.update()
+        try:
+            os.rename(tmpdir, target_dir)
+        except OSError as err:
+            if err.errno == errno.EXDEV:
+                # Cross device link, typical in docker or when tmp/ and extensions/ are on different file systems
+                # Since we can't use a rename, do the slower but more versitile shutil.move()
+                shutil.move(tmpdir, target_dir)
+            else:
+                # Something else, not enough free space, permissions, etc.  rethrow it so that it gets handled.
+                raise err
+
+        import launch
+        launch.run_extension_installer(target_dir)
+
+        extensions.list_extensions()
+        return [extension_table(), html.escape(f"Installed into {target_dir}. Use Installed tab to restart.")]
+    finally:
+        shutil.rmtree(tmpdir, True)
+
+
+def install_extension_from_index(url, hide_tags, sort_column, filter_text):
+    ext_table, message = install_extension_from_url(None, url)
+
+    code, _ = refresh_available_extensions_from_data(hide_tags, sort_column, filter_text)
+
+    return code, ext_table, message, ''
+
+
+def refresh_available_extensions(url, hide_tags, sort_column):
+    global available_extensions
+
+    import urllib.request
+    with urllib.request.urlopen(url) as response:
+        text = response.read()
+
+    available_extensions = json.loads(text)
+
+    code, tags = refresh_available_extensions_from_data(hide_tags, sort_column)
+
+    return url, code, gr.CheckboxGroup.update(choices=tags), '', ''
+
+
+def refresh_available_extensions_for_tags(hide_tags, sort_column, filter_text):
+    code, _ = refresh_available_extensions_from_data(hide_tags, sort_column, filter_text)
+
+    return code, ''
+
+
+def search_extensions(filter_text, hide_tags, sort_column):
+    code, _ = refresh_available_extensions_from_data(hide_tags, sort_column, filter_text)
+
+    return code, ''
+
+
+sort_ordering = [
+    # (reverse, order_by_function)
+    (True, lambda x: x.get('added', 'z')),
+    (False, lambda x: x.get('added', 'z')),
+    (False, lambda x: x.get('name', 'z')),
+    (True, lambda x: x.get('name', 'z')),
+    (False, lambda x: 'z'),
+]
+
+
+def refresh_available_extensions_from_data(hide_tags, sort_column, filter_text=""):
+    extlist = available_extensions["extensions"]
+    installed_extension_urls = {normalize_git_url(extension.remote): extension.name for extension in extensions.extensions}
+
+    tags = available_extensions.get("tags", {})
+    tags_to_hide = set(hide_tags)
+    hidden = 0
+
+    code = f"""<!-- {time.time()} -->
+    <table id="available_extensions">
+        <thead>
+            <tr>
+                <th>Extension</th>
+                <th>Description</th>
+                <th>Action</th>
+            </tr>
+        </thead>
+        <tbody>
+    """
+
+    sort_reverse, sort_function = sort_ordering[sort_column if 0 <= sort_column < len(sort_ordering) else 0]
+
+    for ext in sorted(extlist, key=sort_function, reverse=sort_reverse):
+        name = ext.get("name", "noname")
+        added = ext.get('added', 'unknown')
+        url = ext.get("url", None)
+        description = ext.get("description", "")
+        extension_tags = ext.get("tags", [])
+
+        if url is None:
+            continue
+
+        existing = installed_extension_urls.get(normalize_git_url(url), None)
+        extension_tags = extension_tags + ["installed"] if existing else extension_tags
+
+        if len([x for x in extension_tags if x in tags_to_hide]) > 0:
+            hidden += 1
+            continue
+
+        if filter_text and filter_text.strip():
+            if filter_text.lower() not in html.escape(name).lower() and filter_text.lower() not in html.escape(description).lower():
+                hidden += 1
+                continue
+
+        install_code = f"""<button onclick="install_extension_from_index(this, '{html.escape(url)}')" {"disabled=disabled" if existing else ""} class="lg secondary gradio-button custom-button">{"Install" if not existing else "Installed"}</button>"""
+
+        tags_text = ", ".join([f"<span class='extension-tag' title='{tags.get(x, '')}'>{x}</span>" for x in extension_tags])
+
+        code += f"""
+            <tr>
+                <td><a href="{html.escape(url)}" target="_blank">{html.escape(name)}</a><br />{tags_text}</td>
+                <td>{html.escape(description)}<p class="info"><span class="date_added">Added: {html.escape(added)}</span></p></td>
+                <td>{install_code}</td>
+            </tr>
+        
+        """
+
+        for tag in [x for x in extension_tags if x not in tags]:
+            tags[tag] = tag
+
+    code += """
+        </tbody>
+    </table>
+    """
+
+    if hidden > 0:
+        code += f"<p>Extension hidden: {hidden}</p>"
+
+    return code, list(tags)
+
+
+def create_ui():
+    import modules.ui
+
+    with gr.Blocks(analytics_enabled=False) as ui:
+        with gr.Tabs(elem_id="tabs_extensions") as tabs:
+            with gr.TabItem("Installed"):
+
+                with gr.Row(elem_id="extensions_installed_top"):
+                    apply = gr.Button(value="Apply and restart UI", variant="primary")
+                    check = gr.Button(value="Check for updates")
+                    extensions_disabled_list = gr.Text(elem_id="extensions_disabled_list", visible=False).style(container=False)
+                    extensions_update_list = gr.Text(elem_id="extensions_update_list", visible=False).style(container=False)
+
+                info = gr.HTML()
+                extensions_table = gr.HTML(lambda: extension_table())
+
+                apply.click(
+                    fn=apply_and_restart,
+                    _js="extensions_apply",
+                    inputs=[extensions_disabled_list, extensions_update_list],
+                    outputs=[],
+                )
+
+                check.click(
+                    fn=wrap_gradio_gpu_call(check_updates, extra_outputs=[gr.update()]),
+                    _js="extensions_check",
+                    inputs=[info, extensions_disabled_list],
+                    outputs=[extensions_table, info],
+                )
+
+            with gr.TabItem("Available"):
+                with gr.Row():
+                    refresh_available_extensions_button = gr.Button(value="Load from:", variant="primary")
+                    available_extensions_index = gr.Text(value="https://raw.githubusercontent.com/AUTOMATIC1111/stable-diffusion-webui-extensions/master/index.json", label="Extension index URL").style(container=False)
+                    extension_to_install = gr.Text(elem_id="extension_to_install", visible=False)
+                    install_extension_button = gr.Button(elem_id="install_extension_button", visible=False)
+
+                with gr.Row():
+                    hide_tags = gr.CheckboxGroup(value=["ads", "localization", "installed"], label="Hide extensions with tags", choices=["script", "ads", "localization", "installed"])
+                    sort_column = gr.Radio(value="newest first", label="Order", choices=["newest first", "oldest first", "a-z", "z-a", "internal order", ], type="index")
+
+                with gr.Row(): 
+                    search_extensions_text = gr.Text(label="Search").style(container=False)
+                   
+                install_result = gr.HTML()
+                available_extensions_table = gr.HTML()
+
+                refresh_available_extensions_button.click(
+                    fn=modules.ui.wrap_gradio_call(refresh_available_extensions, extra_outputs=[gr.update(), gr.update(), gr.update()]),
+                    inputs=[available_extensions_index, hide_tags, sort_column],
+                    outputs=[available_extensions_index, available_extensions_table, hide_tags, install_result, search_extensions_text],
+                )
+
+                install_extension_button.click(
+                    fn=modules.ui.wrap_gradio_call(install_extension_from_index, extra_outputs=[gr.update(), gr.update()]),
+                    inputs=[extension_to_install, hide_tags, sort_column, search_extensions_text],
+                    outputs=[available_extensions_table, extensions_table, install_result],
+                )
+
+                search_extensions_text.change(
+                    fn=modules.ui.wrap_gradio_call(search_extensions, extra_outputs=[gr.update()]),
+                    inputs=[search_extensions_text, hide_tags, sort_column],
+                    outputs=[available_extensions_table, install_result],
+                )
+
+                hide_tags.change(
+                    fn=modules.ui.wrap_gradio_call(refresh_available_extensions_for_tags, extra_outputs=[gr.update()]),
+                    inputs=[hide_tags, sort_column, search_extensions_text],
+                    outputs=[available_extensions_table, install_result]
+                )
+
+                sort_column.change(
+                    fn=modules.ui.wrap_gradio_call(refresh_available_extensions_for_tags, extra_outputs=[gr.update()]),
+                    inputs=[hide_tags, sort_column, search_extensions_text],
+                    outputs=[available_extensions_table, install_result]
+                )
+
+            with gr.TabItem("Install from URL"):
+                install_url = gr.Text(label="URL for extension's git repository")
+                install_dirname = gr.Text(label="Local directory name", placeholder="Leave empty for auto")
+                install_button = gr.Button(value="Install", variant="primary")
+                install_result = gr.HTML(elem_id="extension_install_result")
+
+                install_button.click(
+                    fn=modules.ui.wrap_gradio_call(install_extension_from_url, extra_outputs=[gr.update()]),
+                    inputs=[install_dirname, install_url],
+                    outputs=[extensions_table, install_result],
+                )
+
+    return ui